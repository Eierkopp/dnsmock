--- conflicted
+++ resolved
@@ -1,13 +1,8 @@
 #!/bin/bash
 
-<<<<<<< HEAD
-#dig @127.0.0.1 -p 5353 +tcp www.google.com www.opendns.com
+dig @127.0.0.1 -p 5353 +tcp www.google.com pi.eier.kopp
 #dig @127.0.0.1 -p 5353 www.google.com RRSIG
-dig @127.0.0.1 -p 5353 www.facebook.com
-=======
-dig @127.0.0.1 -p 5353 +tcp www.google.com pi.eier.kopp
 #dig @127.0.0.1 -p 5353 www.facebook.com
->>>>>>> 6a0a3bb6
 
 #dig @127.0.0.1 -p 5353 +tcp _sip._tcp.my.domain.name SRV
 # dig @127.0.0.1 -p 5353 +tcp _http._tcp.gateway SRV
